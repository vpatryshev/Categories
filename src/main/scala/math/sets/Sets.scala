--- conflicted
+++ resolved
@@ -2,10 +2,6 @@
 
 import java.io.Reader
 
-<<<<<<< HEAD
-=======
-import math.Base
->>>>>>> 40a064a5
 import math.cat.SetMorphism
 import math.sets.Functions.Injection
 
@@ -24,11 +20,7 @@
   implicit class converter[T](s: Set[T]) {
     def untyped: set = s.asInstanceOf[set]
   }
-<<<<<<< HEAD
-  
-=======
-
->>>>>>> 40a064a5
+
   val InfiniteSize: Int = Int.MaxValue
   val Empty: set = Set.empty[Any]
   val Unit: set = Set(Empty)
@@ -36,21 +28,13 @@
     * A big set of all finite sets in Scala. This set is infinite, of course.
     */
   val FiniteSets: BigSet[Set[Any]] = BigSet.comprehension(isFinite)
-<<<<<<< HEAD
-  
-=======
-
->>>>>>> 40a064a5
+
   def isInfinite(s: Set[_]): Boolean = s.size == InfiniteSize
 
   def itsImmutable = throw new UnsupportedOperationException("Immutable class")
 
   def range(n: Int): Set[Int] = range(0, n, 1)
-<<<<<<< HEAD
-  
-=======
-
->>>>>>> 40a064a5
+
   /**
     * Builds a union of two non-intersecting sets
     */
@@ -115,17 +99,10 @@
   }
 
   def allMaps[X, Y](xs: List[X], ys: List[Y]): List[Map[X, Y]] =
-<<<<<<< HEAD
-    (List(Map.empty[X, Y]) /: xs)((maps, x) ⇒
-      maps flatMap (m ⇒ ys map (y ⇒ m + (x → y)))
-    )
-  
-=======
     (List(Map.empty[X, Y]) /: xs) ((maps, x) ⇒
       maps flatMap (m ⇒ ys map (y ⇒ m + (x → y)))
     )
 
->>>>>>> 40a064a5
   def groupBy[X, Y](xs: Set[X], ys: Set[Y], f: X ⇒ Y): Y ⇒ Set[X] = {
     y ⇒ Set.empty[X] ++ xs.filter(f(_) == y)
   }
@@ -403,22 +380,14 @@
     source: ⇒ Iterable[X],
     sizeEvaluator: ⇒ Int,
     predicate: X ⇒ Boolean) extends Set[X] {
-<<<<<<< HEAD
-    override def contains(x: X): Boolean = predicate(x)
-=======
     override def contains(x: X) = predicate(x)
->>>>>>> 40a064a5
 
     override def isEmpty: Boolean = !iterator.hasNext
 
     override def -(x: X): Set[X] = new setForIterable(
       source,
       sizePlus(sizeEvaluator, -1),
-<<<<<<< HEAD
-      (y: X) ⇒ y != x && predicate(y))
-=======
       y ⇒ y != x && predicate(y))
->>>>>>> 40a064a5
 
     override def +(x: X): Set[X] = new setForIterable(
       List(x) ++ source,
