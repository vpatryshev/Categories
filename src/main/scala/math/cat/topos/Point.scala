--- conflicted
+++ resolved
@@ -63,15 +63,9 @@
 
   override def toString: String = {
     if (tag.toString.nonEmpty) tag.toString else {
-<<<<<<< HEAD
-    val raw = domainCategory.listOfObjects.map(x ⇒ s"$x→${apply(x)}")
-    Diagram.cleanupString(raw.mkString(s"$tag(", ", ", ")"))
-=======
       val raw = domainCategory.listOfObjects.map(x ⇒ s"$x → ${apply(x)}")
       Diagram.cleanupString(raw.mkString(s"$tag(", ", ", ")"))
     }
->>>>>>> 40a064a5
-  }
   }
 
   def toShortString: String = {
