--- conflicted
+++ resolved
@@ -591,11 +591,7 @@
               case (p1, p_n_1) ⇒
                 val projections = p1 :: previous_projections map (m(p_n_1, _))
                 (d0(p1), projections.flatten)
-<<<<<<< HEAD
-          }
-=======
             }
->>>>>>> 40a064a5
         }
       }
     }
