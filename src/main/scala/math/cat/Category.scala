package math.cat

import math.cat.Categories._
import math.sets.Sets._
import math.sets.{BinaryRelation, FactorSet, Sets}
import scalakittens.Result._
import scalakittens.{Good, Result}

import scala.collection.{GenTraversableOnce, TraversableOnce}

/**
  * Category class, and the accompanying object.
  */
abstract class Category extends CategoryData {
  lazy val terminal: Result[Obj] = objects.find(isTerminal)
  lazy val initial: Result[Obj] = objects.find(isInitial)
  /**
    * an iterable of initial objects as defined
    */
  lazy val allRootObjects_byDefinition: Objects = objects filter {
    arrowsEndingAt(_) forall isEndomorphism
  }
  /**
    * a cheap alternative for the iterable (actually, a set) of initial objects
    */
  lazy val allRootObjects_programmersShortcut: Objects = {
    val wrongStuff = arrows filter (f ⇒ !isEndomorphism(f)) map d1
    objects -- wrongStuff
  }
  /**
    * An iterable of all objects that do not have any non-endomorphic arrows pointing at them.
    * Constructively, these are all such objects that if an arrow ends at such an object, it is an endomophism.
    * Since producing a lazy set is too heavy, I just build it in an old-fashion way.
    */
  lazy val allRootObjects: Objects = allRootObjects_programmersShortcut
  /**
    * A set of all arrows that originate at initial objects (see allRootObjects)
    */
  lazy val arrowsFromRootObjects: Set[Arrow] = arrows filter (allRootObjects contains d0(_))
  /**
    * Creates an opposite category from this one.
    * That is, all arrows are inverted.
    *
    * @return this<sup>op</sup>
    */
  lazy val op: Category = {
    val src = this
    val opGraph = ~graph
    new Category {
      val graph: Graph = opGraph

      override def id(o: Obj): Arrow = arrow(src.id(src.obj(o)))

      override def m(f: Arrow, g: Arrow): Option[Arrow] =
        src.m(src.arrow(g), src.arrow(f)) map arrow
    }
  }

  private[cat] lazy val listOfRootObjects = allRootObjects.toList.sortBy(_.toString)

  def foreach[U](f: Obj ⇒ U): Unit = objects foreach f

  def map[B](f: Obj ⇒ B): TraversableOnce[B] = objects.map(f)

  def flatMap[B](f: Obj ⇒ GenTraversableOnce[B]): TraversableOnce[B] = objects.flatMap(f)

  def compositions: Iterable[(Arrow, Arrow, Arrow)] =
    for {f ← arrows
         g ← arrows
         h ← m(f, g)} yield (f, g, h)

  private var source: Option[String] = None
  
  def withSource(s: String): this.type = {
    source = Option(s)
    this
  }
  
  override def toString: String =
    source getOrElse
    s"${if (name.isEmpty) "" else {name + ": " }}({" +
    objects.toList.sortBy(_.toString).mkString(", ") + "}, {" +
    (arrows.toList.filterNot(isIdentity).sortBy(_.toString) map (a ⇒ s"$a: ${d0(a)}→${d1(a)}")).mkString(", ") + "}, {" +
    (composablePairs collect {
      case (first, second) if !isIdentity(first) && !isIdentity(second) ⇒
        s"$second ∘ $first = ${m(first, second).get}"
    }).mkString(", ") + "})"

  /**
    * Checks whether an arrow is an isomorphism.
    *
    * @param f an arrow to check
    * @return true iff f is an isomorphism
    */
  def isIsomorphism(f: Arrow): Boolean = inverse(arrow(f)).isDefined

  def isomorphic(a: Obj, b: Obj): Boolean = hom(a, b) exists isIsomorphism

  lazy val clusters: SetMorphism[Obj, Objects] =
    Sets.factorset(objects, BinaryRelation(isomorphic _))

  /**
    * Returnes an inverse arrow.
    *
    * @param f an arrow for which we are looking an inverse
    * @return inverse arrow
    */
  def inverse(f: Arrow): Result[Arrow] = arrowsBetween(d1(arrow(f)), d0(f)) find (areInverse(f, _))

  def areInverse(f: Arrow, g: Arrow): Boolean =
    (m(arrow(f), arrow(g)) contains id(d0(f))) && (m(g, f) contains id(d0(g)))

  def isEndomorphism(f: Arrow): Boolean = d0(arrow(f)) == d1(f)

  /**
    * Checks whether an arrow is a monomorphism.
    *
    * @param f an arrow to check
    * @return true iff f is a monomorphism
    */
  def isMonomorphism(f: Arrow): Boolean = {

    val iterable = for {g ← arrows if follows(f, g)
                        h ← arrows if follows(f, h) && equalizes(g, h)(f)
    } yield g == h

    iterable forall (x ⇒ x)
  }

  /**
    * Builds a predicate that checks whether an arrow equalizes two other arrows,
    * that is, whether f ∘ h = g ∘ h  for a given arrow h.
    *
    * @param f first arrow
    * @param g second arrow
    * @return a predicate defined on arrows.
    */
  def equalizes(f: Arrow, g: Arrow): Arrow ⇒ Boolean = {
    h: Arrow ⇒ areParallel(f, g) && follows(f, h) && (m(h, f) == m(h, g))
  }

  /**
    * Checks whether an arrow is an epimorphism.
    *
    * @param f an arrow to check
    * @return true iff f is an epimorphism
    */
  def isEpimorphism(f: Arrow): Boolean = {
    val iterable = for (g ← arrows if follows(g, f);
                        h ← arrows if follows(h, f) &&
      coequalizes(g, h)(f)) yield {
      g == h
    }

    iterable forall (x ⇒ x)
  }

  /**
    * Checks if arrow h coequalizes arrows f and g (that is, whether h ∘ f == h ∘ g).
    *
    * @param f first arrow
    * @param g second arrow
    * @return true iff h ∘ f == h ∘ g
    */
  def coequalizes(f: Arrow, g: Arrow): Arrow ⇒ Boolean = {
    h: Arrow ⇒ areParallel(f, g) && follows(h, f) && (m(f, h) == m(g, h))
  }

  /**
    * Builds a predicate that checks whether an arrow h: B → A is such that
    * px ∘ h = qx and py ∘ h = qy
    * where qx: B → X, qy: B → Y, px: A → X, py: A → Y.
    *
    * @param q factoring pair of arrows
    * @param p factored pair of arrows
    * @return the specified predicate.
    */
  def factorsOnLeft(p: (Arrow, Arrow), q: (Arrow, Arrow)): Arrow ⇒ Boolean = (h: Arrow) ⇒ {
    val (px, py) = p
    val (qx, qy) = q
    sameDomain(h, qx) && sameDomain(h, qy) &&
      follows(px, h) && follows(py, h) &&
      sameCodomain(px, qx) && sameCodomain(py, qy) &&
      (m(h, px) contains qx) && (m(h, py) contains qy)
  }

  /**
    * Builds an equalizer arrow for a parallel pair of arrows.
    *
    * @param f first arrow
    * @param g second arrow
    * @return an equalizer arrow, wrapped in Option
    */
  def equalizer(f: Arrow, g: Arrow): Result[Arrow] = arrows find isEqualizer(f, g)

  /**
    * Builds a predicate that checks
    * if an arrow is an equalizer of the other two arrows.
    *
    * @param f first arrow
    * @param g second arrow
    * @return a predicate that checks if an arrow is an equalizer of f and g
    */
  def isEqualizer(f: Arrow, g: Arrow)(h: Arrow): Boolean =
    areParallel(f, g) &&
      equalizes(f, g)(h) &&
      allEqualizingArrows(f, g).forall(factorsUniquelyOnLeft(h))

  /**
    * Builds a predicate that checks if arrow g: y → z
    * uniquely factors on the left the arrow f: x → z - that is,
    * there is just one h: x → y such that f = g ∘ h.
    *
    * @param f arrow being factored
    * @return the specified predicate
    */
  def factorsUniquelyOnLeft(f: Arrow)(g: Arrow): Boolean =
    sameCodomain(g, f) &&
      existsUnique(arrowsBetween(d0(f), d0(g)), (h: Arrow) ⇒ m(h, g) contains f)

  /**
    * Builds a set of all arrows that equalize f: A → B and g: A → B, that is,
    * such arrows h: X → A that f ∘ h = g ∘ h.
    *
    * @param f first arrow
    * @param g second arrow
    * @return an Iterable of arrows that equalize f and g
    */
  def allEqualizingArrows(f: Arrow, g: Arrow): Iterable[Arrow] = arrows filter equalizes(f, g)

  /**
    * Builds a coequalizer arrow for a parallel pair of arrows.
    *
    * @param f first arrow
    * @param g second arrow
    * @return a coequalizer arrow, if one exists, null othrewise
    */
  def coequalizer(f: Arrow, g: Arrow): Result[Arrow] = Result(arrows find isCoequalizer(f, g))

  /**
    * Builds a predicate that checks if an arrow is a coequalizer of the other two arrows.
    *
    * @param f first arrow
    * @param g second arrow
    * @return true if it is a coequalizer
    */
  def isCoequalizer(f: Arrow, g: Arrow): Arrow ⇒ Boolean = {
    require(areParallel(f, g))
    h: Arrow ⇒
      coequalizes(f, g)(h) &&
        (allCoequalizingArrows(f, g) forall factorsUniquelyOnRight(h))
  }

  /**
    * Builds a predicate that checks if arrow g: x → y
    * uniquely factors on the right the arrow f: x → z - that is,
    * there is just one h: y → z such that f = h ∘ g.
    *
    * @param f factored arrow
    * @return the specified predicate
    */
  def factorsUniquelyOnRight(f: Arrow): Arrow ⇒ Boolean =
    (g: Arrow) ⇒ {
      sameDomain(g, f) &&
        isUnique(arrowsBetween(d1(g), d1(f)).filter(m(g, _) contains f))
    }

  /**
    * Builds a set of all arrows that coequalize f: A → B and g: A → B, that is,
    * such arrows h: B → X that h ∘ f = h ∘ g.
    *
    * @param f first arrow
    * @param g second arrow
    * @return an Iterable of arrows that coequalize f and g
    */
  def allCoequalizingArrows(f: Arrow, g: Arrow): Iterable[Arrow] = arrows filter coequalizes(f, g)

  /**
    * Calculates a coequalizer of a collection of parallel arrows.
    * Since the collection may be empty, should provide the codomain.
    *
    * @param arrows the arrows, all of which shold be coequalized
    * @return a coequalizer arrow
    */
  def coequalizer(arrows: Iterable[Arrow]): Result[Arrow] = NotImplemented

  /**
    * Builds a set of all arrows to x and y (respectively) that start at the same object.
    *
    * @param x first object
    * @param y second object
    * @return a set of pairs of arrows with the same domain, ending at x and y.
    */
  def pairsWithTheSameDomain(x: Obj, y: Obj): Set[(Arrow, Arrow)] = asSet(
    product2(arrows, arrows).
      filter(p ⇒ {
        val (px, py) = p
        sameDomain(px, py) &&
          d1(px) == x &&
          d1(py) == y
      }
      )
  )

  /**
    * Checks if p = (px, py) is a Cartesian product of objects x and y.
    *
    * @param x first object
    * @param y second object
    * @return true if this is a cartesian product
    */
  def isProduct(x: Obj, y: Obj): ((Arrow, Arrow)) ⇒ Boolean = {
    case (px, py) ⇒
      d0(arrow(px)) == d0(arrow(py)) &&
        d1(px) == x &&
        d1(py) == y &&
        pairsWithTheSameDomain(x, y).forall(factorUniquelyOnRight(px, py))
  }

  /**
    * Builds a Cartesian product of two objects, if it exists. Returns null otherwise.
    * The product is represented as a pair of projections from the product object to the
    * two which are being multiplied.
    *
    * @param x first object
    * @param y second object
    * @return a pair of arrows from product object to x and y, or null if none exists.
    */
  def product(x: Obj, y: Obj): Result[(Arrow, Arrow)] =
    Result(product2(arrows, arrows) find isProduct(x, y))

  /**
    * Builds a union of two objects, if it exists. Returns null otherwise.
    * The union is represented as a pair of insertions of the two objects into their union
    *
    * @param x first object
    * @param y second object
    * @return a pair of arrows from a and b to their union, or null if none exists.
    */
  def union(x: Obj, y: Obj): Result[(Arrow, Arrow)] =
    Result(product2(arrows, arrows) find isUnion(x, y))

  /**
    * Checks if i = (ix, iy) is a union of objects x and y.
    *
    * @param x first object
    * @param y second object
    * @return true if this is a union
    */
  def isUnion(x: Obj, y: Obj): ((Arrow, Arrow)) ⇒ Boolean = (i: (Arrow, Arrow)) ⇒ {
    val (ix, iy) = i
    d0(arrow(ix)) == x && d0(arrow(iy)) == y &&
      pairsWithTheSameCodomain(x, y).forall(factorUniquelyOnLeft(ix, iy))
  }

  /**
    * Builds a set of all arrows that start at x and y, respectively, and end at the same object.
    *
    * @param x first object
    * @param y second object
    * @return a set of pairs of arrows with the same codomain, starting at x and y.
    */
  def pairsWithTheSameCodomain(x: Obj, y: Obj): Set[(Arrow, Arrow)] = asSet(
    product2(arrows, arrows) filter {
      case (px, py) ⇒
        sameCodomain(px, py) &&
          d0(px) == x &&
          d0(py) == y
    }
  )

  /**
    * Builds a pullback of two arrows, if it exists. Returns null otherwise.
    * The pullback is represented as a pair of projections from the pullback object to the
    * domains of the two arrows.
    *
    * @param f first arrows
    * @param g second arrow
    * @return a pair of arrows from pullback object to d0(f) and d0(g), or null if none exists.
    */
  def pullback(f: Arrow, g: Arrow): Result[(Arrow, Arrow)] = {
    OKif(sameCodomain(f, g), s"Codomains of $f and $g should be the same in $name") andThen
      product2(arrows, arrows).find(isPullback(f, g))
  }

  /**
    * Checks if p = (pa, pb) is a pullback of arrows f and g.
    *
    * @param f first arrow
    * @param g second arrow
    * @return true if this is a pullback
    */
  def isPullback(f: Arrow, g: Arrow): ((Arrow, Arrow)) ⇒ Boolean = (p: (Arrow, Arrow)) ⇒ {
    val (px, py) = p
    follows(f, px) && follows(g, py) &&
      m(px, f) == m(py, g) &&
      pairsEqualizing(f, g).forall(factorUniquelyOnRight(px, py))
  }

  /**
    * Builds a predicate that checks if a pair of arrows p = (px, py) : A → X x Y
    * factors uniquely a pair q = (qx, qy): B → X x Y on the right,
    * that is, if there exists a unique arrow h: B → A such that qx = px ∘ h and qy = py ∘ h.
    *
    * @return true if p factors q uniquely on the right
    */
  def factorUniquelyOnRight(px: Arrow, py: Arrow): ((Arrow, Arrow)) ⇒ Boolean = {
    case (qx, qy) ⇒
      sameCodomain(px, qx) &&
        sameCodomain(py, qy) &&
        isUnique(arrowsBetween(d0(qx), d0(px)).filter((h: Arrow) ⇒ (m(h, px) contains qx) && (m(h, py) contains qy)))
  }

  /**
    * Builds a set of all pairs (px, py) of arrows that start at the same domain and end
    * at d0(f) and d0(g), equalizing them: f ∘ px = g ∘ py, that is, making the square
    * <pre>
    * py
    * U —————→ Y
    * |        |
    * px|        | g
    * |        |
    * ↓        ↓
    * X —————→ Z
    * f
    * </pre>
    * commutative.
    *
    * @param f first arrow
    * @param g second arrow
    * @return the set of all such pairs of arrows
    */
  def pairsEqualizing(f: Arrow, g: Arrow): Set[(Arrow, Arrow)] = {
    asSet(
      product2[Arrow, Arrow](arrows, arrows).
        filter(p ⇒ {
          val (px, py) = p
          sameDomain(px, py) &&
            follows(f, px) &&
            follows(g, py) &&
            m(px, f) == m(py, g)
        }
        )
    )
  }

  /**
    * Builds a pushout of two arrows, if it exists. Returns null otherwise.
    * The pushout is represented as a pair of coprojections from the codomains of the two arrows
    * to the pushout object.
    *
    * @param f first arrows
    * @param g second arrow
    * @return a pair of arrows from d1(f) and d1(g) to the pushout object, or null if none exists.
    */
  def pushout(f: Arrow, g: Arrow): Result[(Arrow, Arrow)] = {
    OKif(sameDomain(f, g), "Domains should be the same in $name") andThen
      product2(arrows, arrows).find(isPushout(f, g))
  }

  /**
    * Checks if p = (pa, pb) is a pushout of arrows f and g.
    *
    * @param f first arrow
    * @param g second arrow
    * @return true if this is a pushout
    */
  def isPushout(f: Arrow, g: Arrow): ((Arrow, Arrow)) ⇒ Boolean = (p: (Arrow, Arrow)) ⇒ {
    val (px, py) = p
    val pushoutObject = d1(px)
    d1(py) == pushoutObject &&
      follows(px, f) &&
      follows(py, g) &&
      m(f, px) == m(g, py) &&
      pairsCoequalizing(f, g).forall(factorUniquelyOnLeft(px, py))
  }

  /**
    * Builds a predicate that checks if a pair of arrows p = (px, py), where
    * px: X → A, py: Y → A, factors uniquely a pair q = (qx, qy)
    * (where qx: X → B, qy: Y → B) on the left,
    * that is, if there exists a unique arrow h: A → B
    * such that qx = h ∘ px and qy = h ∘ py.
    *
    * @return true if q factors p uniquely on the left
    */
  def factorUniquelyOnLeft(f: Arrow, g: Arrow): ((Arrow, Arrow)) ⇒ Boolean =
    (q: (Arrow, Arrow)) ⇒ {
      val (qx, qy) = q
      isUnique(arrowsBetween(d1(f), d1(qx)).filter(factorsOnRight((f, g), q)))
    }

  /**
    * Builds a predicate that checks whether an arrow h: A → B is such that
    * h ∘ px = qx and h ∘ py = qy for q = (qx, qy), and p = (px, py)
    * where qx: X → B, qy: Y → B, px: X → A, py: Y → A.
    *
    * @param q factoring pair of arrows
    * @param p factored pair of arrows
    * @return the predicate described above.
    */
  def factorsOnRight(p: (Arrow, Arrow), q: (Arrow, Arrow)): Arrow ⇒ Boolean = (h: Arrow) ⇒ {
    val (px, py) = p
    val (qx, qy) = q
    sameDomain(px, qx) && sameDomain(py, qy) &&
      follows(h, px) && follows(h, py) &&
      sameCodomain(h, qx) && sameCodomain(h, qy) &&
      (m(px, h) contains qx) && (m(py, h) contains qy)
  }

  /**
    * Builds a set of all pairs (qx, qy) of arrows that end at the same codomain and start
    * at d1(f) and d1(g), coequalizing them: m(f, qx) = m(g, qy), making the square
    * <pre>
    * g
    * Z —————→ Y
    * |        |
    * f |        | qy
    * |        |
    * ↓        ↓
    * X —————→ U
    * qx
    * </pre>
    * commutative.
    *
    * @param f first arrow
    * @param g second arrow
    * @return an iterable of all such pairs of arrows
    */
  def pairsCoequalizing(f: Arrow, g: Arrow): Set[(Arrow, Arrow)] = asSet(
    product2(arrows, arrows).
      filter(q ⇒ {
        val (qx, qy) = q
        sameCodomain(qx, qy) &&
          follows(qx, f) &&
          follows(qy, g) &&
          m(f, qx) == m(g, qy)
      }
      )
  )

  /**
    * Checks if a given object (candidate) is a terminal object (aka unit).
    * Terminal object is the one which has just one arrow from every other object.
    */
  def isTerminal(t: Obj): Boolean =
    objects.forall((x: Obj) ⇒ isUnique(arrowsBetween(x, t)))

  /**
    * Checks if a given object (candidate) is an initial object (aka zero).
    * Initial object is the one which has just one arrow to every other object.
    */
  def isInitial(i: Obj): Boolean = objects.forall((x: Obj) ⇒ isUnique(arrowsBetween(i, x)))

  /**
    * Given a set of objects and a set of arrows, build a map that maps each object to
    * a set of arrows starting at it.
    *
    * @param setOfObjects objects for which to build the bundles.
    * @param arrows       arrows that participate in the bundles.
    * @return a map.
    */
  def buildBundles(setOfObjects: Objects, arrows: Arrows): Map[Obj, Arrows] = {
    val badArrows: Arrows = arrows.filterNot(a ⇒ setOfObjects(d0(a)))

    require(badArrows.isEmpty, s"These arrows don't belong: ${badArrows.mkString(",")} in $name")

    val mor = SetMorphism.build(arrows, setOfObjects, d0).iHope.revert.function
    setOfObjects.map(o ⇒ o → mor(o)).toMap.withDefaultValue(Set.empty[Arrow])
  }

  /**
    * Builds a degree object (X*X... n times) for a given object.
    * The trick is, find an object that "is" the x we provided
    *
    * @param x the source object
    * @param n degree to which to raise object x
    * @return x^n^ and its projections to x
    */
  def degree(x: Obj, n: Int): Result[(Obj, List[Arrow])] = {
    OKif(n >= 0) andThen {
      n match {
        case 0 ⇒ terminal map (x ⇒ (x, List()))
        case 1 ⇒ Good((x, id(x) :: Nil))
        case _ ⇒ degree(x, n - 1) flatMap {
          case (x_n_1, previous_projections) ⇒ {
            product(x, x_n_1) flatMap {
              case (p1, p_n_1) ⇒
                val projections = p1 :: previous_projections map (m(p_n_1, _))
                Good((d0(p1), projections.flatten))
            }
          }
        }
      }
    }
<<<<<<< HEAD

    val compositionIsAssociative = compositionsAreDefined andThen (OKif(!finiteArrows) orElse {
      Result.traverse {
        for {
          f ← arrows
          g ← arrows
          h ← arrows
          gf ← m(f, g)
          hg ← m(g, h)
        } yield {
          val h_gf = m(gf, h)
          val hg_f = m(f, hg)
          // the following is for debugging
          val f0 = "" + f + ""
          OKif(h_gf == hg_f, s"Associativity broken for $f, $g and $h, got $h_gf vs $hg_f in $name")
        }
      }
    })

    objectsHaveIds andAlso compositionIsAssociative returning this
  }

  def objects: Objects = nodes

  lazy val listOfObjects = if (isFinite) objects.toList.sortBy(_.toString) else throw new IllegalStateException("Cannot sort infinite set")

  def nodes: Objects = graph.nodes.asInstanceOf[Objects]

  def arrows: Arrows = graph.arrows.asInstanceOf[Arrows]

  def d0(a: Arrow): Obj = {
    val gd0 = graph.d0(graph.arrow(a))
    obj(gd0)
  }

  def d1(a: Arrow): Obj = obj(graph.d1(graph.arrow(a)))

}

private[cat] trait CategoryFactory {
  /**
    * Builds a category out of a segment of integers between 0 and n (not included).
    *
    * @param n number of elements
    * @return a new category
    */
  def segment(n: Int): Cat = {
    val numbers = fromPoset(s"_${n}_", PoSet.range(0, n, 1))
    val maybeSegment = convert2Cat(numbers)(
      _.toString,
      { case (a, b) ⇒ s"$a.$b" })
    maybeSegment.fold(identity, err ⇒ throw new InstantiationException(err.toString))
  }

  private def convert2Cat[O, A](source: Category)(
    object2string: source.Obj ⇒ String = (_: source.Obj).toString,
    arrow2string: source.Arrow ⇒ String = (_: source.Arrow).toString): Result[Cat] = {
    val stringToObject = source.objects map (o ⇒ object2string(o) → o) toMap
    val string2Arrow = source.arrows map (a ⇒ arrow2string(a) → a) toMap
    val objects = stringToObject.keySet
    val arrows = string2Arrow.keySet
    val d0 = (f: String) ⇒ object2string(source.d0(string2Arrow(f)))
    val d1 = (f: String) ⇒ object2string(source.d1(string2Arrow(f)))
    val ids = (o: String) ⇒ arrow2string(source.id(stringToObject(o)))
    val composition = (f: String, g: String) ⇒ source.m(string2Arrow(f), string2Arrow(g)) map arrow2string

    for {
      _ ← OKif(source.isFinite, "Need a finite category")
      _ ← OKif(objects.size == source.objects.size, "some objects have the same string repr")
      _ ← OKif(arrows.size == source.arrows.size, "some arrows have the same string repr")
      g ← Graph.build(objects, arrows, d0, d1)
      
      c ← build(source.name, g)(
        ids.asInstanceOf[g.Node ⇒ g.Arrow], // TODO: find a way to avoid casting
        composition.asInstanceOf[(g.Arrow, g.Arrow) ⇒ Option[g.Arrow]])

    } yield c.asInstanceOf[Cat]
  }

  /**
    * Builds a category given a graph, composition table, and a mapping for identity arrows.
    *
    * @param name        name of this category
    * @param gr          the graph on which we are to create a category
    * @param ids         maps objects to identity arrows
    * @param composition defines composition
    * @return a category built based on the data above
    *
    *         TODO: eliminate code duplication
    */
  private def build(
    name: String,
    gr: Graph)(
    ids: gr.Node ⇒ gr.Arrow,
    composition: (gr.Arrow, gr.Arrow) ⇒ Option[gr.Arrow]): Result[Category] = {
    val data: CategoryData = new CategoryData(gr) {
      override def id(o: Obj): Arrow = ids(gr.node(o))

      override def m(f: Arrow, g: Arrow): Option[Arrow] =
        composition(gr.arrow(f), gr.arrow(g)) map arrow
    }

    data.validate returning (if (data.isFinite) {
      val d0Map: Map[Any, data.Obj] =
        data.arrows.map(f ⇒ f -> data.asObj(gr.d0(gr.arrow(f)))).toMap
      val d1Map: Map[Any, data.Obj] =
        data.arrows.map(f ⇒ f -> data.asObj(gr.d1(gr.arrow(f)))).toMap
      val mMap: Map[(Any, Any), gr.Arrow] = {
        for {f <- data.arrows
             g <- data.arrows
             h <- composition(gr.arrow(f), gr.arrow(g))
        } yield (f, g) -> h
      } toMap
      
      val idMap: Map[Any, gr.Arrow] =
        data.objects.map(o ⇒ o -> ids(gr.node(o))).toMap
      
      new Category(name, gr) {
        def id(o: Obj): Arrow = idMap(o)

        def m(f: Arrow, g: Arrow): Option[Arrow] = mMap.get((f, g)) map asArrow

        override def d0(f: Arrow): Obj = asObj(d0Map(f))

        override def d1(f: Arrow): Obj = asObj(d1Map(f))
      }
    } else {
      new Category(name, gr) {
        def id(o: Obj): Arrow = ids(gr.node(o))

        def m(f: Arrow, g: Arrow): Option[Arrow] =
          composition(gr.arrow(f), gr.arrow(g)) map arrow

        override def d0(f: Arrow): Obj = asObj(graph.d0(graph.arrow(f)))

        override def d1(f: Arrow): Obj = asObj(graph.d1(graph.arrow(f)))
      }
    })
  }

  /**
    * Builds a category out of a poset. Arrows are pairs (x,y) where x <= y.
    *
    * @tparam T poset element type
    * @param poset original poset
    * @return category based on he poset
    */
  def fromPoset[T](name: String = "", poset: PoSet[T]): Category = {
    new Category(name, Graph.ofPoset(poset)) {
      type Node = T
      type Arrow = (T, T)

      override def id(o: Obj): Arrow = arrow((o, o))

      override def m(f: Arrow, g: Arrow): Option[Arrow] = (f, g) match {
        case (f: (T, T), g: (T, T)) ⇒
          Option(f._1, g._2).filter(_ ⇒ f._2 == g._1) map arrow
      }
    }
  }

  def asCat(source: Category): Cat = convert2Cat(source)(_.toString, _.toString).getOrElse(
    throw new InstantiationException("Failed to convert to Cat")
  )

  /**
    * Builds a category given a limited (but sufficient) amount of data.
    * Objects have the same name as their identity arrows.
    *
    * @tparam T object and arrow type
    * @param objects           set of objects (same as identity arrows)
    * @param domain            maps arrows to domains
    * @param codomain          maps arrows to codomain
    * @param compositionSource source table of arrows composition (may be incomplete)
    * @return a newly-built category
    */
  def apply[T](
    name: String,
    objects: Set[T],
    domain: Map[T, T],
    codomain: Map[T, T],
    compositionSource: Map[(T, T), T]): Result[Category] = {
    for {
      g ← Graph.build(objects, domain.keySet, domain, codomain)
      c ← fromPartialData(name, g, compositionSource)
    } yield c
  }

  /**
    * Builds a discrete category on a given set of objects.
    *
    * @tparam T object type
    * @param objects set of this category's objects
    * @return the category
    */
  def discrete[T](objects: Set[T]): Category = {
    val name = s"Discrete[${objects.size}]"
    Category.fromPartialData[T](name, Graph.discrete[T](objects)).
      getOrElse(throw new InstantiationException("Could not build category $name"))
=======
>>>>>>> 7f5ace0b
  }

  def arrowsEndingAt(x: Obj): Arrows = arrows filter { x == d1(_) }

  /**
    * Remove the arrows that are not required for drawing:
    * identities and uniquely-determined compositions.
    *
    * @return a graph with the same nodes, but with less arrows
    */
  def baseGraph: Graph = {
    // first, remove identities
    val nontrivialArrows = arrows filterNot isIdentity toList
    // then, remove compound arrows - those that were deduced during creation
    val listOfArrows = nontrivialArrows sortBy(_.toString) filterNot (_.toString.contains("∘")) reverse
    // then, remove all those that are still deducible
    val essentialArrows = selectBaseArrows(listOfArrows)

    val essentialArrowsMap: Map[Arrow, (Node, Node)] = essentialArrows map {
      a ⇒ a -> (d0(a), d1(a))
    } toMap

    Graph.fromArrowMap(name, nodes, essentialArrowsMap) iHope
  }

  private def selectBaseArrows(arrows: List[Arrow]): List[Arrow] = {
    arrows.find(canDeduce(arrows)) match {
      case None ⇒ arrows
      case Some(f) ⇒ selectBaseArrows(arrows.filterNot(f ==))
    }
  }

  private[cat] def canDeduce(arrows: Iterable[Arrow])(a: Arrow): Boolean = {
    val from = d0(a)
    val to = d1(a)
    hom(from, to).size == 1 && arrows.exists {
      f ⇒ d1(f) != from && d1(f) != to && arrows.exists {
        g ⇒ m(f, g) contains a
      }
    }
  }

  def isIdentity(a: Arrow): Boolean = a == id(d0(a))

  def connectedComponents: Set[Category] = {
    val connected: BinaryRelation[Obj, Obj] =
      BinaryRelation((x, y) ⇒ arrows.exists(a ⇒
        (x == d0(a) && y == d1(a)) || (x == d1(a) && y == d0(a))))

    val sets = new FactorSet(objects, connected)

    sets.zipWithIndex map {
      case (s, i) ⇒ completeSubcategory(s"$name.${i + 1}", s)
    }
  }

  def completeSubcategory(name: String, setOfObjects: Objects): Category = {
    val src = this
    val sub = subgraph(name, setOfObjects)

    new Category {
      val graph: Graph = sub

      override def id(o: Obj): Arrow = arrow(src.id(src.obj(o)))

      override def m(f: Arrow, g: Arrow): Option[Arrow] =
        src.m(src.arrow(f), src.arrow(g)) map arrow
    }
  }
}

object Category extends CategoryFactory<|MERGE_RESOLUTION|>--- conflicted
+++ resolved
@@ -593,60 +593,23 @@
         }
       }
     }
-<<<<<<< HEAD
-
-    val compositionIsAssociative = compositionsAreDefined andThen (OKif(!finiteArrows) orElse {
-      Result.traverse {
-        for {
-          f ← arrows
-          g ← arrows
-          h ← arrows
-          gf ← m(f, g)
-          hg ← m(g, h)
-        } yield {
-          val h_gf = m(gf, h)
-          val hg_f = m(f, hg)
-          // the following is for debugging
-          val f0 = "" + f + ""
-          OKif(h_gf == hg_f, s"Associativity broken for $f, $g and $h, got $h_gf vs $hg_f in $name")
-        }
-      }
-    })
-
-    objectsHaveIds andAlso compositionIsAssociative returning this
-  }
-
-  def objects: Objects = nodes
-
-  lazy val listOfObjects = if (isFinite) objects.toList.sortBy(_.toString) else throw new IllegalStateException("Cannot sort infinite set")
-
-  def nodes: Objects = graph.nodes.asInstanceOf[Objects]
-
-  def arrows: Arrows = graph.arrows.asInstanceOf[Arrows]
-
-  def d0(a: Arrow): Obj = {
-    val gd0 = graph.d0(graph.arrow(a))
-    obj(gd0)
-  }
-
-  def d1(a: Arrow): Obj = obj(graph.d1(graph.arrow(a)))
-
-}
-
-private[cat] trait CategoryFactory {
-  /**
-    * Builds a category out of a segment of integers between 0 and n (not included).
-    *
-    * @param n number of elements
-    * @return a new category
-    */
-  def segment(n: Int): Cat = {
-    val numbers = fromPoset(s"_${n}_", PoSet.range(0, n, 1))
-    val maybeSegment = convert2Cat(numbers)(
-      _.toString,
-      { case (a, b) ⇒ s"$a.$b" })
-    maybeSegment.fold(identity, err ⇒ throw new InstantiationException(err.toString))
-  }
+  }
+
+  def arrowsEndingAt(x: Obj): Arrows = arrows filter { x == d1(_) }
+
+  /**
+    * Remove the arrows that are not required for drawing:
+    * identities and uniquely-determined compositions.
+    *
+    * @return a graph with the same nodes, but with less arrows
+    */
+  def baseGraph: Graph = {
+    // first, remove identities
+    val nontrivialArrows = arrows filterNot isIdentity toList
+    // then, remove compound arrows - those that were deduced during creation
+    val listOfArrows = nontrivialArrows sortBy(_.toString) filterNot (_.toString.contains("∘")) reverse
+    // then, remove all those that are still deducible
+    val essentialArrows = selectBaseArrows(listOfArrows)
 
   private def convert2Cat[O, A](source: Category)(
     object2string: source.Obj ⇒ String = (_: source.Obj).toString,
@@ -672,147 +635,6 @@
 
     } yield c.asInstanceOf[Cat]
   }
-
-  /**
-    * Builds a category given a graph, composition table, and a mapping for identity arrows.
-    *
-    * @param name        name of this category
-    * @param gr          the graph on which we are to create a category
-    * @param ids         maps objects to identity arrows
-    * @param composition defines composition
-    * @return a category built based on the data above
-    *
-    *         TODO: eliminate code duplication
-    */
-  private def build(
-    name: String,
-    gr: Graph)(
-    ids: gr.Node ⇒ gr.Arrow,
-    composition: (gr.Arrow, gr.Arrow) ⇒ Option[gr.Arrow]): Result[Category] = {
-    val data: CategoryData = new CategoryData(gr) {
-      override def id(o: Obj): Arrow = ids(gr.node(o))
-
-      override def m(f: Arrow, g: Arrow): Option[Arrow] =
-        composition(gr.arrow(f), gr.arrow(g)) map arrow
-    }
-
-    data.validate returning (if (data.isFinite) {
-      val d0Map: Map[Any, data.Obj] =
-        data.arrows.map(f ⇒ f -> data.asObj(gr.d0(gr.arrow(f)))).toMap
-      val d1Map: Map[Any, data.Obj] =
-        data.arrows.map(f ⇒ f -> data.asObj(gr.d1(gr.arrow(f)))).toMap
-      val mMap: Map[(Any, Any), gr.Arrow] = {
-        for {f <- data.arrows
-             g <- data.arrows
-             h <- composition(gr.arrow(f), gr.arrow(g))
-        } yield (f, g) -> h
-      } toMap
-      
-      val idMap: Map[Any, gr.Arrow] =
-        data.objects.map(o ⇒ o -> ids(gr.node(o))).toMap
-      
-      new Category(name, gr) {
-        def id(o: Obj): Arrow = idMap(o)
-
-        def m(f: Arrow, g: Arrow): Option[Arrow] = mMap.get((f, g)) map asArrow
-
-        override def d0(f: Arrow): Obj = asObj(d0Map(f))
-
-        override def d1(f: Arrow): Obj = asObj(d1Map(f))
-      }
-    } else {
-      new Category(name, gr) {
-        def id(o: Obj): Arrow = ids(gr.node(o))
-
-        def m(f: Arrow, g: Arrow): Option[Arrow] =
-          composition(gr.arrow(f), gr.arrow(g)) map arrow
-
-        override def d0(f: Arrow): Obj = asObj(graph.d0(graph.arrow(f)))
-
-        override def d1(f: Arrow): Obj = asObj(graph.d1(graph.arrow(f)))
-      }
-    })
-  }
-
-  /**
-    * Builds a category out of a poset. Arrows are pairs (x,y) where x <= y.
-    *
-    * @tparam T poset element type
-    * @param poset original poset
-    * @return category based on he poset
-    */
-  def fromPoset[T](name: String = "", poset: PoSet[T]): Category = {
-    new Category(name, Graph.ofPoset(poset)) {
-      type Node = T
-      type Arrow = (T, T)
-
-      override def id(o: Obj): Arrow = arrow((o, o))
-
-      override def m(f: Arrow, g: Arrow): Option[Arrow] = (f, g) match {
-        case (f: (T, T), g: (T, T)) ⇒
-          Option(f._1, g._2).filter(_ ⇒ f._2 == g._1) map arrow
-      }
-    }
-  }
-
-  def asCat(source: Category): Cat = convert2Cat(source)(_.toString, _.toString).getOrElse(
-    throw new InstantiationException("Failed to convert to Cat")
-  )
-
-  /**
-    * Builds a category given a limited (but sufficient) amount of data.
-    * Objects have the same name as their identity arrows.
-    *
-    * @tparam T object and arrow type
-    * @param objects           set of objects (same as identity arrows)
-    * @param domain            maps arrows to domains
-    * @param codomain          maps arrows to codomain
-    * @param compositionSource source table of arrows composition (may be incomplete)
-    * @return a newly-built category
-    */
-  def apply[T](
-    name: String,
-    objects: Set[T],
-    domain: Map[T, T],
-    codomain: Map[T, T],
-    compositionSource: Map[(T, T), T]): Result[Category] = {
-    for {
-      g ← Graph.build(objects, domain.keySet, domain, codomain)
-      c ← fromPartialData(name, g, compositionSource)
-    } yield c
-  }
-
-  /**
-    * Builds a discrete category on a given set of objects.
-    *
-    * @tparam T object type
-    * @param objects set of this category's objects
-    * @return the category
-    */
-  def discrete[T](objects: Set[T]): Category = {
-    val name = s"Discrete[${objects.size}]"
-    Category.fromPartialData[T](name, Graph.discrete[T](objects)).
-      getOrElse(throw new InstantiationException("Could not build category $name"))
-=======
->>>>>>> 7f5ace0b
-  }
-
-  def arrowsEndingAt(x: Obj): Arrows = arrows filter { x == d1(_) }
-
-  /**
-    * Remove the arrows that are not required for drawing:
-    * identities and uniquely-determined compositions.
-    *
-    * @return a graph with the same nodes, but with less arrows
-    */
-  def baseGraph: Graph = {
-    // first, remove identities
-    val nontrivialArrows = arrows filterNot isIdentity toList
-    // then, remove compound arrows - those that were deduced during creation
-    val listOfArrows = nontrivialArrows sortBy(_.toString) filterNot (_.toString.contains("∘")) reverse
-    // then, remove all those that are still deducible
-    val essentialArrows = selectBaseArrows(listOfArrows)
-
     val essentialArrowsMap: Map[Arrow, (Node, Node)] = essentialArrows map {
       a ⇒ a -> (d0(a), d1(a))
     } toMap
