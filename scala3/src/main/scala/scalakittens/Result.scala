--- conflicted
+++ resolved
@@ -7,11 +7,8 @@
 import scala.util.{Failure, Success, Try}
 
 sealed trait Result[+T] extends Container[T] with Goodness:
-<<<<<<< HEAD
-=======
 
   def clock: TimeReader = DateAndTime
->>>>>>> f64d222f
   def listErrors: Errors
   def onError[X >: Errors, Y](op: X => Y):Result[T]
   infix def map[U](f: T => U): Result[U]
@@ -195,11 +192,7 @@
   type NoResult = Result[Nothing]
   type Outcome = Result[Unit]
 
-<<<<<<< HEAD
-  protected[scalakittens] def forTesting[T](es: Errors, testClock: TimeReader): Bad[T] =
-=======
   protected[scalakittens] def forTesting[T](es: Errors, testClock: TimeReader): Bad[T] = 
->>>>>>> f64d222f
     new Bad[T](es):
       override def clock: TimeReader = testClock
 
