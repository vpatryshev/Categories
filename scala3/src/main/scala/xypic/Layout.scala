package xypic

import math.Base._
import math.cat.Categories._
import math.cat.{Category, Graph}
import math.geometry2d._

import java.io.FileWriter
import java.util.Date
import scala.collection.{MapView, immutable, mutable}
import scala.language.{implicitConversions, postfixOps}

case class ComponentLayout(go: GradedObjects, w: Int, h: Int) {
  val category: Category = go.category
  val base: Graph = category.baseGraph

  private var dir = (1, 0)
  private var previousLayerLength = 1
  private val taken: mutable.Set[Pt] = new mutable.HashSet[Pt]()

<<<<<<< HEAD
  private val indexedClusters: Map[Int, List[go.Cluster]] = go.layersOfClusters.zipWithIndex.map {
=======
  private val indexedClusters: Map[Int, List[go.Cluster]] = go.layersOfClusters.zipWithIndex map {
>>>>>>> ac4b64df
    case (comps, i) => i -> comps.sortBy(_.toString)
  } toMap

  private val coordinates0: immutable.Iterable[List[(go.Cluster, Pt)]] = for {
    (i, layer) <- indexedClusters
  } yield {
    val diameters = layer map (_.diameter)
    val layerLength = layer.length // diameters.sum
    val layerWidth = (diameters.max + 1) / 2
    val dw = layerLength - previousLayerLength
    previousLayerLength = layerLength
    val step = if dir == (1, 0) then (layerWidth, 0) else
      (dir._1 * layerWidth * (i % 2), dir._2 * layerWidth * ((i+1) % 2))

    val row = for { (o, j) <- layer.zipWithIndex } yield {
      val newPoint = Pt(i - j + scala.math.max(0, step._1 + (dw-1)/2), step._2 + (dw-1)/2 - j)
      val actual = if taken(newPoint) then newPoint.shift(0, -1) else newPoint
      taken.add(actual)
      o -> actual
    }
    if layerLength > 2 * i * layerWidth + 1 then dir = (layerWidth, layerWidth)
    row
  }

  def pullLeft(layers: List[List[(go.Cluster, Pt)]]): List[List[(go.Cluster, Pt)]] = {
<<<<<<< HEAD
    layers.map {
=======
     layers map {
>>>>>>> ac4b64df
      case p1::p2::tail =>
        val altPoint = p1._2 - Pt(1, 0)
        val newOne = if !taken(altPoint) then
          taken.remove(p1._2)
          taken.add(altPoint)
          (p1._1, altPoint)
        else p1
        
        newOne::p2::tail
      case other => other
    }
  }

  def pullUp(layers: List[List[(go.Cluster, Pt)]]): List[List[(go.Cluster, Pt)]] = {
<<<<<<< HEAD
    layers.map(_.reverse).map {
=======
    layers map (_.reverse) map {
>>>>>>> ac4b64df
      case p1::p2::tail =>
        val altPoint = p1._2 + Pt(0, 1)
        val newOne = 
        if !taken(altPoint) then
          taken.remove(p1._2)
          taken.add(altPoint)
          (p1._1, altPoint)
        else p1
        newOne::p2::tail
      case other => other
    } map (_.reverse)
  }
  
  private val coordinates1 = coordinates0.toList match {
    case layer1::tail => layer1::pullUp(pullLeft(tail))
    case Nil => Nil
  }
  
  private val coordinates: Map[String, Pt] = coordinates1.flatten.flatMap{
      case (cluster, coords) => cluster.allocateAt(coords)
  }.toMap
  
  val frame: SVG.Frame = SVG.Frame(30, Pt(w, h), coordinates.values)

  def svg: String = if coordinates.isEmpty then "" else {
    for { (obj, p) <- coordinates } {
      frame.CircleWithText(obj, p).draw()
    }

    val center = coordinates.values.reduce(_+_) / coordinates.size
    
    val arrowsWithDomainAndCodomain: Set[(base.Arrow, Set[base.Node])] =
      base.arrows map (a => (a, Set(base.d0(a), base.d1(a))))
    
    val arrows: MapView[Set[base.Node], List[base.Arrow]] =
      arrowsWithDomainAndCodomain.groupBy(_._2).view.
        mapValues {
          v => listSorted(v map (_._1))
        }
    
    def drawEndomorphisms(obj: base.Node, arrows: List[base.Arrow]): Unit = {
      val p = coordinates(obj.toString)
      for {
        (a, i) <- arrows.zipWithIndex
      } frame.Endomorphism(a.toString, p, 25, i).draw()
    }
    
    arrows.foreach {
      case (objs, arrs) if objs.size == 1 =>
        drawEndomorphisms(objs.head, arrs)
        
      case (objs, allArrowsBetweenTwoObjects) =>
        // need to take first the arrows in the direction where there are less arrows
        val arrs = allArrowsBetweenTwoObjects.groupBy(base.d0).values.toList.sortBy(_.size).flatten
        for {
          (a, i) <- arrs.zipWithIndex
        } {
          val from = coordinates(base.d0(a).toString)
          val to = coordinates(base.d1(a).toString)
          val shift0 = i
          val shift = if i % 2 == 1 then -(shift0+1)/2 else (shift0 + 1)/2
          frame.Arrow(a.toString, Segment(from, to), 25, shift, center).draw()
        }
    }

    frame.toString
  }
}

case class Layout(category: Category, w: Int, h: Int) {
  
  val gradedObjects: Set[GradedObjects] = category.connectedComponents map GradedObjects.apply
  
  def wideDigit(c: Char): String = s"&#${c - '0' + 0x1D7D8};"
  
  private val digits = "_(\\d+)_".r
  private val withIndex = "([^_]+)_?(\\d+)".r
  
  val name: String = category.name match {
    case digits(n) => n map wideDigit mkString
    case withIndex(word, n) => s"$word<sub>$n</sub>"
    case other => other
  }
  
  private val layouts = gradedObjects map (ComponentLayout(_, w, h))
  private val htmls = layouts map (_.svg)
  val html: String = htmls.mkString(
    s"<table><tr><th colspan=${htmls.size}><font size=+1>$name</font></th></tr>" +
    s"<tr><td><font size=-1>$category</font></td></tr>" +
    "<tr><td>",
    "</td><td>",
    "</td></tr></table>\n")
}

object TestIt {
  
  def html(content: String): String =
    s"""
       |<html>
       |<head>
       |<meta http-equiv="refresh" content="40">
       |</head>
       |<body>
       |<h3>${new Date}</h3>
       |$content
       |</body>
       |</html>
     """.stripMargin

  def polygon(seq: Seq[Any]): String = {
    val w = 300
    val h = 300
    val frame = SVG.Frame(15, Pt(w, h))
    val c = Pt(w/2, h/2)
    val withCoords: Set[(Any, Pt)] = GroupOfObjects(seq).arrangeInCircle(c, 100)

    withCoords foreach {
      case (name, p) => frame.CircleWithText(name.toString, p).draw()
    }
    
    "<br/>" + frame
  }

  val out = new FileWriter("samples.html")

  def main(args: Array[String]): Unit = {
    writeHtml(Layout(Simplicial3, 300, 300).html)

    showAll()

    out.close()
    println(s"Done: ${new Date}")
    
  }
  
  private def showAll(): Unit = {
    val fullMap = for {
      c <- KnownFiniteCategories
      layout = Layout(c, 300, 300)
      html = layout.html
    } yield html

    val htmlVersion = fullMap mkString "<hr/>"
    writeHtml(htmlVersion)

    writeHtml(polygon('a' until 'j'))
  }

  def writeHtml(content: String): Unit = {
    out.write(html(content))
  }
}<|MERGE_RESOLUTION|>--- conflicted
+++ resolved
@@ -18,11 +18,7 @@
   private var previousLayerLength = 1
   private val taken: mutable.Set[Pt] = new mutable.HashSet[Pt]()
 
-<<<<<<< HEAD
-  private val indexedClusters: Map[Int, List[go.Cluster]] = go.layersOfClusters.zipWithIndex.map {
-=======
   private val indexedClusters: Map[Int, List[go.Cluster]] = go.layersOfClusters.zipWithIndex map {
->>>>>>> ac4b64df
     case (comps, i) => i -> comps.sortBy(_.toString)
   } toMap
 
@@ -48,11 +44,7 @@
   }
 
   def pullLeft(layers: List[List[(go.Cluster, Pt)]]): List[List[(go.Cluster, Pt)]] = {
-<<<<<<< HEAD
-    layers.map {
-=======
      layers map {
->>>>>>> ac4b64df
       case p1::p2::tail =>
         val altPoint = p1._2 - Pt(1, 0)
         val newOne = if !taken(altPoint) then
@@ -67,11 +59,7 @@
   }
 
   def pullUp(layers: List[List[(go.Cluster, Pt)]]): List[List[(go.Cluster, Pt)]] = {
-<<<<<<< HEAD
-    layers.map(_.reverse).map {
-=======
     layers map (_.reverse) map {
->>>>>>> ac4b64df
       case p1::p2::tail =>
         val altPoint = p1._2 + Pt(0, 1)
         val newOne = 
