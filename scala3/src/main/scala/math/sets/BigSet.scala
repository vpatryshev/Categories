package math.sets

import scalakittens.Container
import scalakittens.Containers.*
import math.sets.BigSet.comprehension

import scala.annotation.targetName

/**
  * An implementation of a large Set; can be non-enumerable.
  * AC is also optional here.
  *
  * @param name name of this big set
  * @tparam T element type
  */
abstract class BigSet[T](val name: String = "A BIG SET") extends Set[T]:
  override def size: Int = Sets.InfiniteSize

  override def toString: String = name

  /**
    * Maps a big set via a bijection
    * @param f a bijection
    * @tparam U value type for `f`
    * @return another big set, with values of type `U`, consisting of values of `f` on this big set
    */
  infix def map[U](f: Functions.Bijection[T, U]): BigSet[U] =
    comprehension((u: U) => (f unapply u) ∈ this)

  /**
    * Filters this big set by a given predicate
    * @param p the predicate
    * @return a new big set consisting only of values satisfying `p`
    */
  infix override def filter(p: T => Boolean): BigSet[T] =
    comprehension((t: T) => p(t) && (t ∈ this), s"$name, filtered")

<<<<<<< HEAD
  override val hashCode: Int = System.identityHashCode(this)
=======
  override lazy val hashCode: Int = System.identityHashCode(this)
>>>>>>> 6e40ff6b

  /**
    * This is a pretty bad equality for sets, but what can we do?
    * @param other anything, according to Java rules
    * @return true if it is the same set
    */
  override def equals(other: Any): Boolean = other match
    case ref: AnyRef => this eq ref
    case other => false

object BigSet:
  def apply[T](source: Set[T]): BigSet[T] =
    new BigSet[T]() with EnumerableSet[T]:
      override def contains(t: T): Boolean = source(t)
      override def size: Int = source.size
      override def toString: String = source.toString
      override def iterator: Iterator[T] = source.iterator

  def of[T](name: String): BigSet[T] =
    new BigSet[T](name) with NonEnumerable[T, BigSet[T]]:
      override def contains(t: T) = true

  def comprehension[T](p: T => Boolean, name: String = "Big Set with a predicate"): BigSet[T] =
    new BigSet[T](name) with NonEnumerable[T, BigSet[T]]:
      override def contains(t: T): Boolean =
        try   p(t)
        catch case x: Throwable => false

  extension [T](x: T)
    @targetName("in")
    infix inline def ∈(X: BigSet[T]): Boolean = X contains x
    @targetName("notIn")
    infix inline def ∉(X: BigSet[T]): Boolean = !(X contains x)
<|MERGE_RESOLUTION|>--- conflicted
+++ resolved
@@ -35,11 +35,7 @@
   infix override def filter(p: T => Boolean): BigSet[T] =
     comprehension((t: T) => p(t) && (t ∈ this), s"$name, filtered")
 
-<<<<<<< HEAD
-  override val hashCode: Int = System.identityHashCode(this)
-=======
   override lazy val hashCode: Int = System.identityHashCode(this)
->>>>>>> 6e40ff6b
 
   /**
     * This is a pretty bad equality for sets, but what can we do?
