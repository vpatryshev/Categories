--- conflicted
+++ resolved
@@ -39,11 +39,7 @@
     * A fast alternative for the iterable (actually, a set) of initial objects
     */
   lazy val allRootObjects_programmersShortcut: Objects =
-<<<<<<< HEAD
-    val wrongStuff = arrows.filterNot(isEndomorphism) map d1
-=======
     val wrongStuff = arrows filterNot isEndomorphism map d1
->>>>>>> 23f8b999
     objects -- wrongStuff
 
   /**
