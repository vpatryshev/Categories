--- conflicted
+++ resolved
@@ -707,7 +707,7 @@
 
       Good(Cocone(theFactorset.content, coconeMap))
 
-    private def toString(contentMapper: XObject => String): String =
+    def toString(contentMapper: XObject => String): String =
       s"Diagram[${d0.name}](${
         listOfObjects map contentMapper filterNot (_.isEmpty) mkString ", "
       })".replace("Set()", "{}")
@@ -816,10 +816,7 @@
    * A point of a topos object (of a diagram in a Grothendieck topos)
    *
    * @param tag                used to visually identify a point
-<<<<<<< HEAD
    * @param topos              the topos
-=======
->>>>>>> f97ef7f5
    * @param fromObjectToSubset for each domain object, choose something in the topos diagram
    */
   class Point(
