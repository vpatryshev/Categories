package math.cat.topos

import math.Base.*
import math.cat.*
import math.cat.topos
import math.cat.topos.CategoryOfDiagrams.{BaseCategory, *}
import math.sets.*
import math.sets.Sets.*
import scalakittens.Result

import scala.language.{implicitConversions, postfixOps}
import scala.reflect.Selectable.reflectiveSelectable

class CategoryOfDiagrams(val domain: Category)
  extends Category(s"Set^${domain.name}")
  with GrothendieckTopos:
  thisTopos =>
  override val graph: Graph = graphOfDiagrams(domain.name)
  override def nodes = graph.nodes.asInstanceOf[Nodes] // TODO: remove this cast
  override def toString: String = name
  type Node = Diagram
  override type Obj = Diagram
  override type Arrow = DiagramArrow
  
<<<<<<< HEAD
  lazy val subterminals: Set[Diagramme] =

    def objectMapping(candidate: Set[domain.Obj]): ObjectMapping =
      (obj: thisTopos.domain.Obj) =>
        if candidate contains obj then _1(obj) else `∅`

    def arrowMapping(candidate: Set[domain.Obj], omc: ObjectMapping): ArrowMapping =
      (a: thisTopos.domain.Arrow) =>
=======
  lazy val subterminals: Set[Diagram] =
    def objectMapping(candidate: Set[domain.Obj]) =
      (obj: domain.Obj) =>
        if candidate contains obj then _1(obj) else Empty

    def arrowMapping(objects: Set[domain.Obj]): domain.Arrow => Result[SetFunction] =
      val omc = objectMapping(objects)
      (a: domain.Arrow) =>
>>>>>>> 31b46bf3
        val d0 = omc(domain.d0(a))
        val d1 = omc(domain.d1(a))
        val function = _1.arrowsMapping(a)
        function restrictTo(d0, d1)


    def arrowsMappedOnSetOfObjects(objects: Set[domain.Node]) = {
      domain.arrows map (a => arrowMapping(objects)(a).map((f: SetFunction) => a -> f))
    }

    def mapping(candidate: Set[domain.Obj]): DiagramMapping =
      val ofObjects = objectMapping(candidate)
      val ofArrows = arrowMapping(candidate, ofObjects)
      val mapping = DiagramMapping(ofObjects, ofArrows)
      mapping

    val allDiagrammes: Set[Diagramme] =
      for
        (candidate, i) <- Sets.pow(domain.objects).zipWithIndex
<<<<<<< HEAD
        // some mappings are not working for a given candidate
        theMapping: DiagramMapping = mapping(candidate)
        mo = theMapping.ofObjects
        ma = theMapping.ofArrows
      // some of these build attempts will fail, because of compatibility checks
        diagram <- Diagramme.tryBuild("__" + i, mo, ma) asOption
=======
        om = objectMapping(candidate)
        mappingsResults = arrowsMappedOnSetOfObjects(candidate)
        // some of these build attempts will fail, because of compatibility checks
        (goodOnes, badOnes) = Result.partition(mappingsResults)
        am: Map[domain.Arrow, SetFunction] = goodOnes.toMap if badOnes.isEmpty
        diagram: Diagram <- Diagram.tryBuild(topos)("__" + i, om, am).asOption
>>>>>>> 31b46bf3
      yield diagram

    allDiagrammes
  
  end subterminals
  
  val base: Category = BaseCategory

  def objectNamed(name: String): domain.Obj = name

  def pow(d: Diagramme): Diagramme = ??? // power object; tbd

  override def id(o: Obj): Arrow =
    def objectMap(x: o.d0.Obj): o.d1.Arrow = o.d1.id(o.objectsMapping(x))

    new DiagramArrow("Id", o, o):

      override def mappingAt(x: d0.d0.Obj): d1.d1.Arrow =
        objectMap(x)

  override def m(f: Arrow, g: Arrow): Option[Arrow] = if f.d1 == g.d0 then Option {
    new DiagramArrow(concat(g.tag, " ∘ ", f.tag), f.d0, g.d1):

      override def mappingAt(x: d0.d0.Obj): d1.d1.Arrow =
        val f_x = f.mappingAt(x)
        val g_x = g.mappingAt(x)
        m(f_x, g_x)

  } else None

  private[topos] def subobjectsOfRepresentables: Map[domain.Obj, Set[Diagramme]] =
    buildMap[domain.Obj, Set[Diagramme]](domain.objects,
      x => Representable(x).subobjects.toSet
    )

  private[topos] def subdiagramsOfRepresentables: Map[domain.Obj, Set[Diagram]] =
    subobjectsOfRepresentables.map {
      (k, v) => (k, v.map(_.asOldDiagram))
    }
    
  case class Representable(x: domain.Obj) extends thisTopos.Diagramme(s"hom($x, _)", thisTopos.domain):
    override def objectsMapping(x: d0.Obj): d1.Obj = om(x)
    override protected def arrowsMappingCandidate(f: d0.Arrow): d1.Arrow = am(f)
 
    // have to validate right here, because a representable must exist, and all checks should be passing
    private val probablyFunctor: Result[Functor] = Functor.validateFunctor(this)

    /**
      * Maps a domain arrow to set arrow.
      *
      * @param f arrow in domain
      * @return a function from domain.hom(x, f.d0) to domain.hom(x, f.d1)
      */
    private def am(f: domain.Arrow): SetFunction =
      val d0: domain.Arrows = om(domain.d0(f))
      val d1: domain.Arrows = om(domain.d1(f))
      val tuples: Set[(domain.Arrow, domain.Arrow)] = d0.flatMap{ g => domain.m(g, f) map (g -> _) }
      val mapping: Map[domain.Arrow, domain.Arrow] = tuples toMap

      new SetFunction("", itsaset(d0), itsaset(d1), a => mapping(a))

    private def om(y: domain.Obj) = domain.hom(x, y)

    probablyFunctor iHope
  
  end Representable

  def inclusionOf(p: Point): Includer = inclusionOf(p.asDiagram)

object CategoryOfDiagrams:
  type DiagramArrow = NaturalTransformation
  val BaseCategory: Category = SetCategory.Setf

  private def nameOfPowerCategory(domainName: String) = s"Sets^$domainName"
  
  private def graphOfDiagrams(domainName: String): Graph =
    new Graph(nameOfPowerCategory(domainName)):
      type Node = Diagram
      type Arrow = DiagramArrow

      override def nodes: Nodes   = BigSet.of[Node](name)
      override def arrows: Arrows = BigSet.of[Arrow](s"Arrows in $name")

      def d0(f: Arrow): Node = f.d0
      def d1(f: Arrow): Node = f.d1<|MERGE_RESOLUTION|>--- conflicted
+++ resolved
@@ -22,7 +22,6 @@
   override type Obj = Diagram
   override type Arrow = DiagramArrow
   
-<<<<<<< HEAD
   lazy val subterminals: Set[Diagramme] =
 
     def objectMapping(candidate: Set[domain.Obj]): ObjectMapping =
@@ -31,16 +30,6 @@
 
     def arrowMapping(candidate: Set[domain.Obj], omc: ObjectMapping): ArrowMapping =
       (a: thisTopos.domain.Arrow) =>
-=======
-  lazy val subterminals: Set[Diagram] =
-    def objectMapping(candidate: Set[domain.Obj]) =
-      (obj: domain.Obj) =>
-        if candidate contains obj then _1(obj) else Empty
-
-    def arrowMapping(objects: Set[domain.Obj]): domain.Arrow => Result[SetFunction] =
-      val omc = objectMapping(objects)
-      (a: domain.Arrow) =>
->>>>>>> 31b46bf3
         val d0 = omc(domain.d0(a))
         val d1 = omc(domain.d1(a))
         val function = _1.arrowsMapping(a)
@@ -60,21 +49,12 @@
     val allDiagrammes: Set[Diagramme] =
       for
         (candidate, i) <- Sets.pow(domain.objects).zipWithIndex
-<<<<<<< HEAD
-        // some mappings are not working for a given candidate
-        theMapping: DiagramMapping = mapping(candidate)
-        mo = theMapping.ofObjects
-        ma = theMapping.ofArrows
-      // some of these build attempts will fail, because of compatibility checks
-        diagram <- Diagramme.tryBuild("__" + i, mo, ma) asOption
-=======
         om = objectMapping(candidate)
         mappingsResults = arrowsMappedOnSetOfObjects(candidate)
         // some of these build attempts will fail, because of compatibility checks
         (goodOnes, badOnes) = Result.partition(mappingsResults)
         am: Map[domain.Arrow, SetFunction] = goodOnes.toMap if badOnes.isEmpty
         diagram: Diagram <- Diagram.tryBuild(topos)("__" + i, om, am).asOption
->>>>>>> 31b46bf3
       yield diagram
 
     allDiagrammes
