package math.cat.topos

import math.Base._
import math.cat._
import Functor.validateFunctor
import math.cat.topos.CategoryOfDiagrams.DiagramArrow
import math.sets.Functions._
import math.sets.Sets._
import math.sets.{FactorSet, Sets}
import scalakittens.{Good, Result}

import scala.annotation.targetName
import scala.collection.MapView
import scala.language.{implicitConversions, postfixOps}

/**
  * Diagram from a category to Categories.SETF.
  *
  * The term "point" below means a point in categorical meaning:
  * an arrow from a terminal object into a given object.
  * Here we talk about the category of diagrams, so a point is a
  * singleton diagram. It must have been a mapping from objects of the base category to values
  * that are elements of the sets: given a diagram D, p(x) \in D(x).
  */
abstract class Diagram(
  tag: Any,
  val topos: GrothendieckTopos)
  extends Functor(tag, topos.domain, SetCategory.Setf):
  diagram =>
  private type XObject = d0.Obj // topos.domain.Obj ???
  private type XObjects = Set[XObject]
  private type XArrow = d0.Arrow // topos.domain.Arrow ???
  private type XArrows = Set[XArrow]
  
  given Conversion[d1.Obj, set] = x => x.asInstanceOf[set]

  private[topos] def setAt(x: Any): set = setOf(objectsMapping(x))

  @targetName("subsetOf")
  infix inline def ⊂(other: Diagram): Boolean =
    d0.objects.forall { o => this(o) subsetOf other(o) }

  @targetName("in")
  infix inline def ∈(other: Diagram): Boolean =
    d0.objects.forall { o => other(o)(this(o)) }

  def point(mapping: XObject => Any, id: Any = ""): Point =
    new Point(id, topos, (x: Any) => mapping(x))

  lazy val points: List[Point] =
    val objMappings = for
      values <- Sets.product(listOfComponents).view
      mapping = listOfObjects zip values toMap;
      om: Point = point(mapping) if isCompatible(om)
    yield om


    // The following foolish hack does the following:
    // any value in curlies goes after a shorter value in curlies,
    // because closing curly is replaced with '!' which goes
    // before all alphanumerics. Cheap trick, but works.
    // Any better suggestions?
    val sorted = objMappings.toList.sortBy(_.toString.replace("}", "!")) zipWithIndex

<<<<<<< HEAD
    sorted.map { p => p._1 named ("p" + p._2) }
=======
    sorted map { p => p._1 named ("p" + p._2) }
>>>>>>> f2cb4288

  def asFunction(a: d1.Arrow): SetFunction = a match
    case sf: SetFunction => sf
    case trash =>
      throw new IllegalArgumentException(s"Expected a set function, got $trash")

  given Conversion[d1.Arrow, SetFunction] = asFunction
  
  def functionForArrow(a: Any): SetFunction = arrowsMapping(a)

  def apply(x: Any): set = setOf(objectsMapping(x))

  /**
    * Calculates this diagram's limit
    *
    * @return this functor's limit
    */
  override def limit: Result[Cone] =
    val bundleObjects: XObjects = limitBuilder.bundles.keySet

    def arrowsFromBundles(obj: XObject): XArrows = limitBuilder.bundles.get(obj).toSet.flatten

    // For each object of domain we have an arrow from one of the objects used in building the product
    val arrowsInvolved: XArrows =
      bundleObjects flatMap arrowsFromBundles filterNot d0.isIdentity

    val grouped: Map[XObject, XArrows] = arrowsInvolved.groupBy(arrow => d0.d1(arrow))
    
    val fromRootObjects: MapView[XObject, XArrow] =
      grouped.view.mapValues(_.head) // does not matter which one, in this case

    def arrowFromRootObject(x: XObject) =
      if limitBuilder.rootObjects(x) then d0.id(x) else fromRootObjects(x)

    val vertex = limitBuilder.vertex

    def coneMap(x: XObject): d1.Arrow =
      val arrowToX: XArrow = arrowFromRootObject(x)
      val rootObject: XObject = d0.d0(arrowToX)
      val f: SetFunction = arrowsMapping(arrowToX)
      val projections: List[Any] => Any = limitBuilder.projectionForObject(rootObject)
      SetFunction.build(s"vertex to ($tag)[$x]", vertex, f.d1,
        { case point: List[Any] => f(projections(point)) }
      ) iHope // what can go wrong?

    //YObjects vertex
    Good(Cone(limitBuilder.vertex, coneMap))

  override def colimit: Result[Cocone] =
    val op = Categories.op(d0)
    val participantArrows: Set[op.Arrow] = op.arrowsFromRootObjects // filterNot domain.isIdentity
    // for each object, a set of arrows starting at it object
    val bundles: XObject => XArrows =
    d0.buildBundles(d0.objects, participantArrows.asInstanceOf[XArrows])
    val listOfObjects: List[XObject] = op.listOfRootObjects.asInstanceOf[List[XObject]]
    // Here we have a non-repeating collection of sets to use for building a union
    val setsToJoin: List[Set[Any]] = listOfObjects map nodesMapping
    val union: DisjointUnion[Any] = DisjointUnion(setsToJoin)
    val typelessUnion: set = union.unionSet untyped
    val directIndex: IntMap[XObject] = toMap(listOfObjects)
    val reverseIndex: Map[XObject, Int] = inverse(directIndex)

    // for every object it gives the inclusion of the image of this object into the union
    val objectToInjection: MapView[XObject, Injection[Any, (Int, Any)]] =
      reverseIndex.view mapValues union.injection

    // All possible functions in the diagram, bundled with domain objects
    val functionsToUnion: Set[(XObject, SetFunction)] = for
      o <- d0.objects
      a <- bundles(o)
      from: set = nodesMapping(o)
      aAsMorphism: SetFunction = arrowsMapping(a)
      embeddingToUnion <-
      SetFunction.build("in", aAsMorphism.d1, typelessUnion, objectToInjection(d0.d1(a))).asOption
      g: SetFunction <- aAsMorphism andThen embeddingToUnion
    yield (o, g)

    // Accounts for all canonical functions
    val canonicalFunctionPerObject: Map[XObject, SetFunction] =
      functionsToUnion.toMap

    val theFactorset: factorset = new FactorSet(typelessUnion)

    // have to factor the union by the equivalence relation caused
    // by two morphisms mapping the same element to two possibly different.
    for o <- d0.objects do
      val F_o = nodesMapping(o) // the set to which `o` maps
      val arrowsFrom_o: Seq[XArrow] = bundles(o).toList

      def inclusionToUnion(a: XArrow): Any => Any =
        arrowsMapping(a).mapping andThen objectToInjection(d0.d1(a))

      val inclusions = arrowsFrom_o map inclusionToUnion

      inclusions match
        case f :: tail =>
          for g <- tail do
            for x <- F_o do theFactorset.merge(f(x), g(x))

        case other => // do nothing
    
    val factorMorphism: SetFunction = SetFunction.forFactorset(theFactorset)

    def coconeMap(x: XObject): d1.Arrow =
      canonicalFunctionPerObject(x) andThen factorMorphism iHope

    Good(Cocone(theFactorset.content, coconeMap))

  private[topos] def isCompatible(om: Point) = d0.arrows.forall {
    a =>
      val d00 = om(d0.d0(a))
      val d01 = om(d0.d1(a))
      val f = arrowsMapping(a)
      f(d00) == d01
  }

  private lazy val listOfComponents: List[set] =
    listOfObjects map objectsMapping map (x => setOf(x))
  
  private def extendToArrows(om: XObject => Sets.set)(a: XArrow): SetFunction =
    val dom: Sets.set = om(d0.d0(a))
    val codom: Sets.set = om(d0.d1(a))
    new SetFunction("", dom, codom, arrowsMapping(a))

  // TODO: write tests
  def filter[O,A](tag: String, predicate: XObject => Any => Boolean): Diagram =
    def objectMapping(o: topos.domain.Obj | XObject): Sets.set = // TODO: union is not to be used here
      objectsMapping(o) filter predicate(o)

    val arrowToFunction = (a: topos.domain.Arrow) => extendToArrows(objectMapping)(a)
    Diagram(topos)(tag, d0.obj andThen objectMapping, arrowToFunction)

  def subobjects: Iterable[Diagram] =
    val allSets: Map[XObject, set] = buildMap(domainObjects, o => setOf(objectsMapping(o)))
    val allPowers: MapView[XObject, Set[set]] = allSets.view mapValues Sets.pow

    val listOfComponents: List[Set[set]] = listOfObjects map allPowers

    def isPresheaf(om: XObject => Sets.set) = d0.arrows.forall {
      a =>
        val d00 = setOf(om(d0.d0(a)))
        val d01: set = om(d0.d1(a))
        val f = arrowsMapping(a)
        d00 map f subsetOf d01
    }

    val objMappings: Iterable[Map[XObject, Sets.set]] = for
      values <- Sets.product(listOfComponents).view
      om0: Point = point(listOfObjects zip values toMap)
      om: Map[XObject, Sets.set] = buildMap(d0.objects, x => setOf(om0(x)))
      if isPresheaf(om)
    yield om
    
    val sorted: Seq[Map[XObject, set]] = listSorted(objMappings)

<<<<<<< HEAD
    val allCandidates = sorted.zipWithIndex.map {
=======
    val allCandidates = sorted.zipWithIndex map {
>>>>>>> f2cb4288
      case (om, i) =>
        Diagram.tryBuild(topos)(
          i,
          om(_),
          extendToArrows(om))
    }
    
    allCandidates.collect { case Good(d) => d }

  end subobjects
  
  private def toString(contentMapper: XObject => String): String =
    s"Diagram[${d0.name}](${
      listOfObjects map contentMapper filter(_.nonEmpty) mkString ", "
    })".replace("Set()", "{}")    

  override def toString: String = toString(x => 
      s"$x ->{${asString(objectsMapping(x))}}".replace(s"Diagram[${d0.name}]", ""))
  
  def toShortString: String = toString(x => {
      val obRepr = Diagram.cleanupString(asString(objectsMapping(x)))
      if obRepr.isEmpty then "" else s"$x->{$obRepr}"
    }.replace(s"Diagram[${d0.name}]", "")
  )

  /**
    * Builds a predicate that checks if a given set of arrows map a given element of Cartesian product to the same value
    *
    * @param point element of Cartesian product
    * @return the predicate
    */
  private[cat] def allArrowsAreCompatibleOnPoint(point: Point): XArrows => Boolean =
    arrows => arrows.forall(f => arrows.forall(g =>
      arrowsAreCompatibleOnPoint(point)(f, g)
    ))

  /**
    * Checks whether two arrows action on a given point produce the same element. 
    *
    * @param point a point in the diagram
    * @param f     first arrow
    * @param g     second arrow
    * @return true if they are
    */
  private[cat] def arrowsAreCompatibleOnPoint(point: Point)(f: XArrow, g: XArrow): Boolean =
    val f_x = arrowActionOnPoint(f, point)
    val g_x = arrowActionOnPoint(g, point)
    f_x == g_x

  /**
    * Calculates the action of a given arrow on a point of a diagram.
    *
    * @param a     the arrow
    * @param point a mapping in the sets corresponding to objects from the list above
    * @return the value to which the arrow maps a component of the point
    */
  private def arrowActionOnPoint(a: XArrow, point: Point): Any =
    arrowsMapping(a)(point(d0.d0(a)))

  private[cat] def setOf(x: Any): set = x.asInstanceOf[set]

  private[cat] object limitBuilder:
    // have to use list so far, no tool to annotate cartesian product components with their appropriate objects
    final private[cat] lazy val listOfObjects: List[XObject] = listSorted(rootObjects)
    // Here we have a non-repeating collection of sets to use for building a limit
    final private[cat] lazy val setsToUse =
      listOfObjects map nodesMapping map (x => setOf(x))
    // this is the product of these sets; will have to take a subset of this product
    final private[cat] lazy val prod: Set[List[Any]] = product(setsToUse)
    final lazy private val d0op = Categories.op(d0)
    final lazy private[cat] val cobundles: Map[XObject, XArrows] =
      d0op.buildBundles(opo, opa) // TODO: get rid of casting
      .asInstanceOf[Map[XObject, XArrows]] // TODO: get rid of casting
    // this is the limit object
    final private[cat] lazy val vertex: set = prod filter isPoint untyped
    // bundles maps each "initial" object to a set of arrows from it
    final private[cat] lazy val bundles: Map[XObject, XArrows] =
      d0.buildBundles(rootObjects, participantArrows)
    lazy val rootObjects: XObjects = d0.allRootObjects
    private lazy val participantArrows: XArrows = d0.arrowsFromRootObjects
    // for each domain object, a collection of arrows looking outside
    private lazy val opo: d0op.Objects = d0op.objects
    private lazy val opa: d0op.Arrows = participantArrows.asInstanceOf[d0op.Arrows]

    // this function takes an object and returns a projection set function;
    // we have to compose each such projection
    // with the right arrow from root object to the image of our object
    private[cat] def projectionForObject(x: XObject)(xs: List[Any]): Any =
      xs(index(x))

    private def index(x: XObject): Int = listOfObjects.indexOf(x)

    // Have a product set; have to remove all the bad elements from it
    // this predicate leaves only compatible elements of product (which are lists)
    private[cat] def isPoint(candidate: List[Any]): Boolean =
      val p: Point = point(listOfObjects zip candidate toMap)
      val arrowSets = cobundles.values
      val setsToCheck = arrowSets filterNot (_.forall(d0.isIdentity))
      setsToCheck forall allArrowsAreCompatibleOnPoint(p)

  end limitBuilder

object Diagram:

  private[topos] def apply(t: GrothendieckTopos)(
    tag: Any,
    objectsMap: t.domain.Obj => set,
    arrowMap:   t.domain.Arrow => SetFunction): Diagram =

    new Diagram(tag.toString, t):
      override private[topos] def setAt(x: Any): set = objectsMap(x)
      override def objectsMapping(o: d0.Obj): d1.Obj = objectsMap(o)
      override def arrowsMappingCandidate(a: d0.Arrow): d1.Arrow = arrowMap(a)
        
  def tryBuild(topos: GrothendieckTopos)(
    tag: Any,
    objectsMap: topos.domain.Obj => set,
    arrowMap:   topos.domain.Arrow => SetFunction): Result[Diagram] =
    val diagram: Diagram = apply(topos)(tag, objectsMap, arrowMap)

    Functor.validateFunctor(diagram) returning diagram

  private[topos] def cleanupString(s: String): String =
    val s1 = s.replaceAll(s"->Diagram\\[[^]]+]", "->")
    s1.replace("Set()", "{}")<|MERGE_RESOLUTION|>--- conflicted
+++ resolved
@@ -62,11 +62,7 @@
     // Any better suggestions?
     val sorted = objMappings.toList.sortBy(_.toString.replace("}", "!")) zipWithIndex
 
-<<<<<<< HEAD
-    sorted.map { p => p._1 named ("p" + p._2) }
-=======
     sorted map { p => p._1 named ("p" + p._2) }
->>>>>>> f2cb4288
 
   def asFunction(a: d1.Arrow): SetFunction = a match
     case sf: SetFunction => sf
@@ -222,11 +218,7 @@
     
     val sorted: Seq[Map[XObject, set]] = listSorted(objMappings)
 
-<<<<<<< HEAD
-    val allCandidates = sorted.zipWithIndex.map {
-=======
     val allCandidates = sorted.zipWithIndex map {
->>>>>>> f2cb4288
       case (om, i) =>
         Diagram.tryBuild(topos)(
           i,
