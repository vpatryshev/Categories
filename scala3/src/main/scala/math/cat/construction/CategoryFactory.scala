package math.cat.construction

import math.Base._
import math.cat.Categories.Cat
import math.cat.Graph.GraphParser
import math.cat.{Category, Graph}
import math.sets.PoSet
import scalakittens.Result._
import scalakittens.{Good, Result}

import java.io.Reader
import scala.language.{implicitConversions, postfixOps}

/**
  * This trait contains a bunch of factory methods
  * for building all kinds of categories:
  * from strings, from partial orders, segments of numbers,
  * discrete categories. Used in `Categories` object,
  * which is a container for good examples of categories.
  * 
  */
private[cat] trait CategoryFactory:
  /**
    * Builds a category out of a segment of integers between 0 and n (not included).
    *
    * @param n number of elements
    * @return a new category
    */
  def segment(n: Int): Cat =
    val numbers = fromPoset(s"_${n}_", PoSet.range(0, n, 1))
    convert2Cat(numbers) { case (a, b) => s"$a.$b" } iHope

  private def convert2Cat[O, A](source: Category)(
    arrow2string: (source.Arrow => String) = (x: source.Arrow) => x.toString
  ): Result[Cat] =
    val stringToObject: Map[String, source.Obj] = source.objects map (o => o.toString -> o) toMap
    val string2Arrow = source.arrows map (a => arrow2string(a) -> a) toMap
    val objects = stringToObject.keySet
    val arrows = string2Arrow.keySet
    val d0 = (f: String) => source.d0(string2Arrow(f)).toString
    val d1 = (f: String) => source.d1(string2Arrow(f)).toString
    val ids = (o: String) => arrow2string(source.id(stringToObject(o)))

    val composition = (f: String, g: String) => source.m(string2Arrow(f), string2Arrow(g)) map arrow2string

    for
      _ <- OKif(source.isFinite, "Need a finite category")
      _ <- OKif(objects.size == source.objects.size, "some objects have the same string repr")
      _ <- OKif(arrows.size == source.arrows.size, "some arrows have the same string repr")
      g <- Graph.build(source.name, objects, arrows, d0, d1)
      typedIds <- ids.typed[g.Node => g.Arrow]
      typedComp <- composition.typed[(g.Arrow, g.Arrow) => Option[g.Arrow]]
      data = CategoryData(g)(typedIds, typedComp)
      category <- data.build
      c <- category.typed[Cat]
    yield c
  
  end convert2Cat

  /**
    * Builds a category out of a poset. Arrows are pairs (x,y) where x <= y.
    *
    * @tparam T poset element type
    * @param theName the name we give to the category we build
    * @param poset   original poset
    * @return category based on he poset
    */
  def fromPoset[T](theName: String = "", poset: PoSet[T]): Category =
    new Category(theName):
      override val graph: Graph = Graph.ofPoset(theName, poset)
      type Node = T
      type Arrow = (T, T)

      override def id(o: Obj): Arrow = (o, o)

      override def m(f: Arrow, g: Arrow): Option[Arrow] = (f, g) match
        case (f: (T, T), g: (T, T)) =>
          Option(f._1, g._2).filter(_ => f._2 == g._1)
    
  end fromPoset

  def asCat(source: Category): Cat = convert2Cat(source)(_.toString) iHope

  /**
    * Builds a category given a limited (but sufficient) amount of data.
    * Objects have the same name as their identity arrows.
    *
    * @tparam T object and arrow type
    * @param objects            set of objects (same as identity arrows)
    * @param domain             maps arrows to domains
    * @param codomain           maps arrows to codomain
    * @param composition        source table of arrows composition (may be incomplete)
    * @param compositionFactory creates a new arrow for a composition of two arrows
    * @return a newly-built category
    */
  def apply[T](
    name: String,
    objects: Set[T],
    domain: Map[T, T],
    codomain: Map[T, T],
    composition: Map[(T, T), T],
    compositionFactory: ((T, T)) => Option[T] = CategoryData.nothing
  ): Result[Category] =
    for
      g <- Graph.build(name, objects, domain.keySet, domain, codomain)
      c <- CategoryData.partial[T](g)(composition, compositionFactory).build
    yield c

  /**
    * Builds a discrete category on a given set of objects.
    *
    * @tparam T object type
    * @param objects set of this category's objects
    * @return the category
    */
  def discrete[T](objects: Set[T]): Category =
    CategoryData.partial[T](Graph.discrete[T](objects, s"Discrete_${objects.size}")
    )().build iHope

  def composablePairs(graph: Graph): Iterable[(graph.Arrow, graph.Arrow)] =
    for (f <- graph.arrows; g <- graph.arrows if graph.follows(g, f)) yield (f, g)

  /**
    * Factory method. Parses a string and builds a category from it.
    *
    * @param input input to parse
    * @return the category
    */
  def read(input: Reader): Result[Cat] =
    (new CategoryParser).readCategory(input)

  /**
    * Factory method. Parses a string and builds a category from it.
    *
    * @param input the string to parse
    * @return the category
    */
  def read(input: CharSequence): Result[Cat] =
    val r = (new CategoryParser).readCategory(input)
<<<<<<< HEAD
    r.map { _.withSource(input.toString) }
=======
    r map { _.withSource(input.toString) }
>>>>>>> f2cb4288

  class CategoryParser extends GraphParser:

    def readCategory(input: CharSequence): Result[Cat] =
      explain(parseAll(category, input))

    def category: Parser[Result[Cat]] =
      (name ?) ~ "(" ~ graphData ~ (("," ~ multTable) ?) ~ ")" ^^ {
        case nameOpt ~ "(" ~ gOpt ~ mOpt ~ ")" =>
          val name = nameOpt getOrElse (Good("c"))
          val graphOpt = (gOpt andAlso name) map {
            case (g, n) => g build n
          }

          mOpt match
            case None =>
              buildCategory(graphOpt, Map.empty)
            case Some("," ~ Good(m)) =>
              buildCategory(graphOpt, m)
            case Some("," ~ multTableErrors) =>
              multTableErrors orCommentTheError "Failed to parse composition table" returning segment(0)
            case Some(garbage) => Result.error(s"bad data: $garbage")

        case nonsense => Result.error(s"malformed <<$nonsense>>")
      }

    private[cat] def buildCategory(
      gOpt: Result[Graph],
      multTable: Map[(String, String), String]): Result[Cat] =
      for
        g: Graph <- gOpt
        data = CategoryData.partial[String](g)(multTable, arrowBuilder)
        raw <- data.build
        cat <- convert2Cat(raw)()
      yield cat

    def multTable: Parser[Result[Map[(String, String), String]]] =
      "{" ~ repsep(multiplication, ",") ~ "}" ^^ {
        case "{" ~ m ~ "}" => Result traverse m map (_.toMap)
        case nonsense => Result.error(s"malformed <<$nonsense>>")
      }

    def multiplication: Parser[Result[((String, String), String)]] =
      word ~ ("o" | "∘") ~ word ~ "=" ~ word ^^ {
        case g ~ o ~ f ~ "=" ~ h => Good(((f, g), h))
        case someShit => Result.error(s"Failed to parse $someShit")
      }

    def readCategory(input: Reader): Result[Cat] = explain(parseAll(category, input))
    
  end CategoryParser

  private[cat] val arrowBuilder = (p: (String, String)) => Option(s"${p._2}∘${p._1}")<|MERGE_RESOLUTION|>--- conflicted
+++ resolved
@@ -137,11 +137,7 @@
     */
   def read(input: CharSequence): Result[Cat] =
     val r = (new CategoryParser).readCategory(input)
-<<<<<<< HEAD
-    r.map { _.withSource(input.toString) }
-=======
     r map { _.withSource(input.toString) }
->>>>>>> f2cb4288
 
   class CategoryParser extends GraphParser:
 
