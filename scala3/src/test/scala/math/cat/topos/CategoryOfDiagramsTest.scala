--- conflicted
+++ resolved
@@ -43,7 +43,6 @@
     @targetName("add_column")
     def |(f: String => Any): check = check(f)(data.reverse, data.reverse)
 
-<<<<<<< HEAD
   val appliesTo = new diagramTable
 
   "representables" should:
@@ -52,12 +51,6 @@
       val topos = `Set^W`
       import topos.domain.*
       val ob = (o: String) =>
-=======
-    "be good in Set to W" in {
-      val topos = new CategoryOfDiagrams(W)
-      import topos.domain._
-      val ob = (o: String) => {
->>>>>>> 31b46bf3
         val r = representable(topos)(o)
         (name: String) => r(name)
 
@@ -70,17 +63,10 @@
 
       ok
 
-<<<<<<< HEAD
     "be good in Set to M" in:
       val topos = `Set^M`
       import topos.domain.*
       val ob = (o: String) =>
-=======
-    "be good in Set to M" in {
-      val topos = new CategoryOfDiagrams(M)
-      import topos.domain._
-      val ob = (o: String) => {
->>>>>>> 31b46bf3
         val r = representable(topos)(o)
         (name: String) => r(name)
 
@@ -100,17 +86,10 @@
 
       ok
 
-<<<<<<< HEAD
     "be good in Set to Z3" in:
       val topos = `Set^Z3`
       import topos.domain.*
       def ob(o: String) =
-=======
-    "be good in Set to Z3" in {
-      val topos = new CategoryOfDiagrams(Z3)
-      import topos.domain._
-      def ob(o: String) = {
->>>>>>> 31b46bf3
         val r = representable(topos)(o)
         ((name: String) => r(name).toString): (String => String)
 
@@ -123,25 +102,15 @@
 
   "Identity arrow" should:
 
-<<<<<<< HEAD
     "exist in Set to W" in:
       val topos = `Set^W`
-=======
-  "Identity arrow" should {
-    "exist in Set to W" in {
-      val topos = new CategoryOfDiagrams(W)
->>>>>>> 31b46bf3
       val d = SampleWDiagram
       val identity_transformation = topos.id(d)
       identity_transformation.d0 === d
       identity_transformation.d1 === d
       identity_transformation ∘ identity_transformation === identity_transformation
 
-<<<<<<< HEAD
     "exist in Set to M" in:
-=======
-    "exist in Set to M" in {
->>>>>>> 31b46bf3
       // todo: test composition
       val topos = `Set^M`
       val d = SampleMDiagram
@@ -149,16 +118,9 @@
       idtrans.d0 === d
       idtrans.d1 === d
 
-<<<<<<< HEAD
-
   "Initial object" should:
     "exist in Set to M" in:
       val topos = `Set^M`
-=======
-  "Initial object" should {
-    "exist in Set to M" in {
-      val topos = new CategoryOfDiagrams(M)
->>>>>>> 31b46bf3
 
       val initialOpt = topos.initialT
       initialOpt match
@@ -169,15 +131,10 @@
       ok
 
 
-<<<<<<< HEAD
   "Terminal object" should:
 
     "exist in Set to W" in:
       val topos = `Set^W`
-=======
-    "exist in Set to W" in {
-      val topos = new CategoryOfDiagrams(W)
->>>>>>> 31b46bf3
 
       val terminalOpt = topos.terminalT
       terminalOpt match
@@ -190,13 +147,8 @@
 
       ok
 
-<<<<<<< HEAD
     "exist in Set to Square" in:
       val topos = `Set^Square`
-=======
-    "exist in Set to Square" in {
-      val topos = new CategoryOfDiagrams(Square)
->>>>>>> 31b46bf3
       val subterminals = topos.subterminals
       subterminals.size === 6
       subterminals must contain(topos._0)
@@ -237,17 +189,8 @@
 
       actual.forall(_ ⊂ sut)
 
-<<<<<<< HEAD
     "exist for representables in `Set to 𝟚`" in:
       val topos = `Set^𝟚`
-=======
-    }
-
-    "exist for representables in Set to 𝟚" in {
-      val topos = new CategoryOfDiagrams(`𝟚`)
-      val r0 = topos.Representable(topos.objectNamed("0"))
-
->>>>>>> 31b46bf3
       val obj0 = topos.objectNamed("0")
       val obj1 = topos.objectNamed("1")
 
@@ -258,16 +201,9 @@
       sor(obj0).size === 3
       sor(obj1).size === 2
 
-<<<<<<< HEAD
-
   "Cartesian product" should:
     "exist in Set to ParallelPair" in:
       val topos = `Set^ParallelPair`
-=======
-  "Cartesian product" should {
-    "exist in Set to ParallelPair" in {
-      val topos = new CategoryOfDiagrams(ParallelPair)
->>>>>>> 31b46bf3
       val d1 = SampleParallelPairDiagram1
       val d2 = SampleParallelPairDiagram2
 
@@ -275,14 +211,8 @@
       actual("0").size === 15
       actual("1") === Set((0, 0), (1, 0), (2, 0), (3, 0), (0, 1), (1, 1), (2, 1), (3, 1))
 
-<<<<<<< HEAD
     "exist in Set to M" in:
       val topos = `Set^M`
-=======
-    "exist in Set to M" in {
-      val topos = new CategoryOfDiagrams(M)
->>>>>>> 31b46bf3
-
       val actual = topos.product2(SampleMDiagram, SampleMDiagram)
       for
         x <- topos.domain.objects
@@ -290,8 +220,6 @@
         actual(x).size === SampleMDiagram(x).size * SampleMDiagram(x).size
 
       ok
-
-<<<<<<< HEAD
 
   "Cartesian product of arrows" should:
     "exist in Set to 𝟙" in:
@@ -309,24 +237,6 @@
         Map[String, SetFunction]()
       )
       val d12 = build(s"d12", topos)(
-=======
-  "Cartesian product of arrows" should {
-    "exist in Set to 𝟙" in {
-      val topos = new CategoryOfDiagrams(`𝟙`)
-      val d01 = build(s"d01", `𝟙`)(
-        Map[String, set]("0" -> Set(11, 12)),
-        Map[String, SetFunction]()
-      )
-      val d02 = build(s"d02", `𝟙`)(
-        Map[String, set]("0" -> Set(21, 22)),
-        Map[String, SetFunction]()
-      )
-      val d11 = build(s"d11", `𝟙`)(
-        Map[String, set]("0" -> Set("a11", "a12")),
-        Map[String, SetFunction]()
-      )
-      val d12 = build(s"d12", `𝟙`)(
->>>>>>> 31b46bf3
         Map[String, set]("0" -> Set("b21", "b22")),
         Map[String, SetFunction]()
       )
@@ -349,15 +259,9 @@
       val actual = topos.productOfArrows(f, g)
 
       actual === expected
-<<<<<<< HEAD
 
     "exist in Set to ParallelPair" in:
       val topos = `Set^ParallelPair`
-=======
-    }
-    "exist in Set to ParallelPair" in {
-      val topos = new CategoryOfDiagrams(ParallelPair)
->>>>>>> 31b46bf3
 
       val dom1a = Set[Any](101, 102)
       val dom1b = Set[Any](111, 112, 121, 122)
