--- conflicted
+++ resolved
@@ -12,13 +12,8 @@
 
 class ConstantsTest extends Fixtures:
   "True and False" should {
-<<<<<<< HEAD
-    "exist for𝟘" in {
+    "exist for 𝟘" in {
       val topos = `Set^𝟘`
-=======
-    "exist for 𝟘" in {
-      val topos = new CategoryOfDiagrams(`𝟘`)
->>>>>>> 31b46bf3
       import topos._
       Ω.True.toString === "⊤"
       val tTrue = Ω.True.mapping
@@ -39,10 +34,6 @@
       ok
     }
 
-<<<<<<< HEAD
-
-=======
->>>>>>> 31b46bf3
     "exist for 𝟙" in {
       val topos = new CategoryOfDiagrams(`𝟙`)
       val omega = topos.Ω
@@ -50,11 +41,7 @@
       checkAt(topos)(omega.True("0"))("0" -> Set("0.0"))
     }
 
-<<<<<<< HEAD
-    "exist for `𝟚`" in {
-=======
     "exist for 𝟚" in {
->>>>>>> 31b46bf3
       val topos = new CategoryOfDiagrams(`𝟚`)
       val omega = topos.Ω
       val False = omega.False
@@ -66,13 +53,8 @@
       checkAt(topos)(True("1"))("0" -> Sets.`∅`, "1" -> Set("1.1"))
     }
 
-<<<<<<< HEAD
     "exist for `𝟛`" in {
       val topos = new CategoryOfDiagrams (`𝟛`)
-=======
-    "exist for " in {
-      val topos = new CategoryOfDiagrams(`𝟛`)
->>>>>>> 31b46bf3
       val omega = topos.Ω
       val False = omega.False
       val True = omega.True
